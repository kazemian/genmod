--- conflicted
+++ resolved
@@ -1,6 +1,3 @@
-<<<<<<< HEAD
-￿
-=======
 #!/usr/bin/env python
 # encoding: utf-8
 """
@@ -459,6 +456,4 @@
 
 
 if __name__ == '__main__':
-    # main()
-    run_genmod()
->>>>>>> b886f0e2
+    run_genmod()