#!/usr/bin/env python
# encoding: utf-8
"""
annotation_parser.py

This script will parse a file with intervals in .ccds or .bed format and build one interval tree for each chromosome.
So self.chromosomes will look like:

{'1':intervalTree, '2':intervalTree, ..., 'X':intervalTree}

The intervals represent features that are annotated in the infile.


###UPDATE 2014-04-15###

This parser has been a bit naive since files can have one transcript per line and some one gene per line.
It is hard to write a tool to parse everything. I will now focus on the refGene format that is one transcript per line and each line is like:

from http://genome.ucsc.edu/FAQ/FAQformat.html#format9:

table refFlat
"A gene prediction with additional geneName field."
    (
    string  geneName;           "Name of gene as it appears in Genome Browser."
    string  name;               "Name of gene"
    string  chrom;              "Chromosome name"
    char[1] strand;             "+ or - for strand"
    uint    txStart;            "Transcription start position"
    uint    txEnd;              "Transcription end position"
    uint    cdsStart;           "Coding region start"
    uint    cdsEnd;             "Coding region end"
    uint    exonCount;          "Number of exons"
    uint[exonCount] exonStarts; "Exon start positions"
    uint[exonCount] exonEnds;   "Exon end positions"
    )



Create a family object and its family members from different types of input file
Created by Måns Magnusson on 2013-01-17.
Copyright (c) 2013 __MyCompanyName__. All rights reserved.
"""

from __future__ import unicode_literals
import sys
import os
import argparse
import gzip
try:
    import cPickle as pickle
except:
    import pickle

from codecs import open, getreader

from pprint import pprint as pp

from genmod.utils import is_number

from interval_tree import interval_tree

class AnnotationParser(object):
    """Parses a file with family info and creates a family object with individuals."""
    def __init__(self, infile, annotation_type, zipped = False):
        super(AnnotationParser, self).__init__()
        self.annotation_type = annotation_type
        
        self.gene_trees = {}# A dictionary with {<chr>:<intervalTree>} the trees are intervals with genes
        
        self.exon_trees = {}# A dictionary with {<chr>:<intervalTree>} the trees are intervals with exons
        
        nr_of_genes = 0
                        
        if zipped:
            f = getreader('utf-8')(gzip.open(infile), errors='replace')
        else: 
            f = open(infile, mode='r', encoding='utf-8', errors='replace')
        
        line_count = 0
        
        if self.annotation_type == 'gene_pred':
<<<<<<< HEAD
            chromosomes,exons, chromosome_stops = self.ref_gene_parser(f)
=======
            chromosomes,exons, chromosome_stops = self.gene_pred_parser(f)
>>>>>>> 6bc75532

        elif self.annotation_type == 'gtf':
            chromosomes,exons, chromosome_stops = self.gtf_parser(f)
        
        else:
            chromosomes = {} # A dictionary with {<chr>: [feature_1, feature_2, ...]} 
            chromosome_stops = {}# A dictionary with information about the last positions on each chromosome:
            exons = []
            
            for line in f:
                if not line.startswith('#') and len(line) > 1:
                    line = line.rstrip()
                    # Info allways contain the important information that is needed to create a feature
                    info = {'chrom':'Na', 'start':0, 'stop':0, 'transcript_id':'0', 'gene_id':'0', 'feature_id':str(line_count)}
                    # print(line)
                    if self.annotation_type == 'ccds':
                        info = self.ccds_parser(line, info, line_count)
                    elif self.annotation_type == 'bed':
                        info = self.bed_parser(line, info, line_count)
                    elif self.annotation_type == 'ref_gene':
                        info = self.ref_gene_parser(line, info, line_count)
                    #Feature is a list with [start, stop, id]
                    feature = [info['start'], info['stop'], info['feature_id']]
                    
                    if info['chrom'] in chromosomes:
                        chromosomes[info['chrom']].append(feature)
                    else:
                        chromosomes[info['chrom']] = [feature]
                    # Update the last end position, if it is bigger than before:
                    
                    if info['stop'] > chromosome_stops.get(info['chrom'], 0):
                        chromosome_stops[info['chrom']] = info['stop'] + 1
                line_count += 1
        
        number_of_intervals = 0

        #Build one interval tree for each chromosome:
        
        for chrom in chromosomes:
            self.gene_trees[chrom] = interval_tree.IntervalTree(chromosomes[chrom], 1, chromosome_stops[chrom])
        for chrom in exons:
            if len(exons[chrom]) > 0:
                self.exon_trees[chrom] = interval_tree.IntervalTree(exons[chrom], 1, chromosome_stops[chrom])
            # If no exons found
            else:
                self.exon_trees[chrom] = interval_tree.IntervalTree([[0,0,None]], 0, 0)
                    
    def bed_parser(self, line, info, line_count):
        """Parse a .bed."""
        line = line.split()
        if 'hr' in line[0]:
            info['chrom'] = line[0][3:]
        else:
            info['chrom'] = line[0]
        info['start'] = int(line[1])
        info['stop'] = int(line[2])
        if len(line) > 3:
            info['gene_id'] = line [3]
            info['feature_id'] = line [3]
        return info
    
    def ccds_parser(self, line, info, line_count):
        """Parse a ccds line"""
        line = line.split('\t')
        if 'hr' in line[0]:
            info['chrom'] = line[0][3:]
        else:
            info['chrom'] = line[0]
        info['transcript_id'] = line[1]
        info['gene_id'] = line[2]
        info['feature_id'] = info['gene_id']
        if is_number.is_number(line[7]) and is_number.is_number(line[8]):
            info['start'] = int(line[7])
            info['stop'] = int(line[8])
        return info
    
    def gtf_parser(self, gtf_file_handle):
        """Parse a gtf file"""
        genes = {}
        exons = {}
        chromosomes = {}
        chromosome_stops = {}
        line_count = 0
        
        for line in gtf_file_handle:
            if not line.startswith('#') and len(line) > 1:
                line_count += 1
                line = line.split('\t')
                if len(line) < 5:
                    line = line.split()
                chrom = line[0]
                if 'hr' in line[0]:
                    chrom = line[0][3:]
                if is_number.is_number(line[3]) and is_number.is_number(line[4]):
                    feature_start = int(line[3])
                    feature_stop = int(line[4])
                info_field = line[8].split(';')[:-1]
                for information in info_field:
                    entry = information.split()
                    if entry[0] == 'transcript_id':
                        transcript_id = entry[1][1:-1]
                    if entry[0] == 'gene_id':
                        gene_id = entry[1][1:-1]
                
                if line[2] == 'gene':
                    if chrom not in genes:
                        genes[chrom] = {}
                        # raw_exons[chrom] = {}
                
                    if gene_id in genes[chrom]:
                        # If this transcript starts before update the start of the gene:
                        if feature_start < genes[chrom][gene_id]['gene_start']:
                            genes[chrom][gene_id]['gene_start'] = feature_start
                        # If this transcript ends after update the stop of the gene:
                        if feature_stop > genes[chrom][gene_id]['gene_stop']:
                            genes[chrom][gene_id]['gene_stop'] = feature_stop
                    else:
                        genes[chrom][gene_id] = {'gene_start':feature_start, 'gene_stop':feature_stop}
                        
        for chrom in genes:
            # prepare the intervals for the tree:
            if chrom not in chromosomes:
                chromosomes[chrom] = []
                exons[chrom] = []
            for gene_id in genes[chrom]:
                feature = [genes[chrom][gene_id]['gene_start'],
                        genes[chrom][gene_id]['gene_stop'], gene_id]
                chromosomes[chrom].append(feature)
                
                # Update the end position of the interval
                if genes[chrom][gene_id]['gene_stop'] > chromosome_stops.get(chrom, 0):
                    chromosome_stops[chrom] = genes[chrom][gene_id]['gene_stop'] + 1
        
        return chromosomes,exons,chromosome_stops
    
<<<<<<< HEAD
    def ref_gene_parser(self, ref_file_handle):
        """Parse a file in the refGene format, we should add the information about gene or transcript here.
        The interval tree will check if ranges overlap so do not have to deal with that problem here."""
=======
    def gene_pred_parser(self, ref_file_handle):
        """Parse a file in the refGene format, we should add the information about gene or transcript here"""
>>>>>>> 6bc75532
        genes = {} # A dictionary with {<chr>: [feature_1, feature_2, ...]} 
        exons = {} # A dictionary with {<chr>: [feature_1, feature_2, ...]} 
        chromosome_stops = {}# A dictionary with information about the last positions on each chromosome:
        
        for line in ref_file_handle:
            if not line.startswith('#') and len(line) > 1:
                line = line.split('\t')
                transcript = line[1]
                chrom = line[2]
                if 'hr' in chrom:
                    chrom = chrom[3:]
                direction = line[3]
                transc_start = int(line[4])
                transc_stop = int(line[5])
                coding_start = int(line[6])
                coding_stop = int(line[7])
                nr_of_exons = int(line[8])
                exon_starts = [int(boundary) for boundary in line[9].split(',')[:-1]]
                exon_stops = [int(boundary) for boundary in line[10].split(',')[:-1]]
                gene_id = line[12]
                transcript_id = ':'.join([transcript, gene_id])
                
                if chrom not in genes:
                    genes[chrom] = {}
                    exons[chrom] = []
                    chromosome_stops = {}
                
                if gene_id in genes[chrom]:
                    # If this transcript starts before the previous gene start we update the start position of the gene:
                    if transc_start < genes[chrom][gene_id]['gene_start']:
                        genes[chrom][gene_id]['gene_start'] = transc_start
                    # If this transcript ends after the previous gene stop we update the stop position of the gene:
                    if transc_stop > genes[chrom][gene_id]['gene_stop']:
                        genes[chrom][gene_id]['gene_stop'] = transc_stop
                else:
                    genes[chrom][gene_id] = {'gene_start':transc_start, 'gene_stop':transc_stop}
                
                for i in range(len(exon_starts)):
                    start = exon_starts[i]
                    stop = exon_stops[i]
                    exons[chrom].append([start, stop, transcript_id])
                
        for chrom in dict(genes):
            # prepare the intervals for the tree:
            intervals = []
            for gene_id in dict(genes[chrom]):
                feature = [genes[chrom][gene_id]['gene_start'],
                        genes[chrom][gene_id]['gene_stop'], gene_id]
                intervals.append(feature)
                
                # Update the end position of the interval
                if genes[chrom][gene_id]['gene_stop'] > chromosome_stops.get(chrom, 0):
                    chromosome_stops[chrom] = genes[chrom][gene_id]['gene_stop'] + 1
                    
            genes[chrom] = intervals
                    
        return genes,exons,chromosome_stops
        
        

def main():
    parser = argparse.ArgumentParser(description="Parse different kind of annotation files.")
    parser.add_argument('annotation_file', type=str, nargs=1 , help='A file with anotations.')
    parser.add_argument('-bed', '--bed', action="store_true", help='Annotation file is in bed format.')
    parser.add_argument('-ccds', '--ccds', action="store_true", help='Annotation file is in ccds format.')
    parser.add_argument('-gtf', '--gtf', action="store_true", help='Annotation file is in gtf format.')
    parser.add_argument('-gene_pred', '--gene_pred', action="store_true", help='Annotation file is in gene pred format. This is the format for the ref_seq and ensembl gene files.')
    args = parser.parse_args()
    infile = args.annotation_file[0]
    file_name, file_extension = os.path.splitext(infile)
    zipped = False
    if file_extension == '.gz':
<<<<<<< HEAD
        print('hej')
        file_name, file_extension = os.path.splitext(file_name)
    
=======
        zipped = True
        file_name, file_extension = os.path.splitext(file_name)
        
    # TODO write a check for zipped files
>>>>>>> 6bc75532
    file_type = 'gene_pred'
    if args.bed or file_extension[1:] == 'bed':
        file_type = 'bed'
    if args.ccds or file_extension[1:] == 'ccds':
        file_type = 'ccds'
    if args.gtf or file_extension[1:] == 'gtf':
        file_type = 'gtf'
    if args.gene_pred or file_extension[1:] in ['ref_gene', 'gene_pred']:
        file_type = 'gene_pred'
        
<<<<<<< HEAD
    my_parser = AnnotationParser(infile, file_type)
    with open('genes.db', 'wb') as f:
        pickle.dump(my_parser.gene_trees, f)
    
    with open('exons.db', 'wb') as g:
        pickle.dump(my_parser.exon_trees, g)
    
=======
    my_parser = AnnotationParser(infile, file_type, zipped)
>>>>>>> 6bc75532
    pp(my_parser.gene_trees)
    pp(my_parser.gene_trees['1'])
    pp(my_parser.gene_trees['1'].find_range([11900, 11901]))
    pp(my_parser.gene_trees['1'].find_range([721290, 721291]))
    pp(my_parser.exon_trees['1'].find_range([721190, 821290]))
    pp(my_parser.gene_trees['1'].find_range([721190, 821290]))


if __name__ == '__main__':
    main()<|MERGE_RESOLUTION|>--- conflicted
+++ resolved
@@ -79,11 +79,7 @@
         line_count = 0
         
         if self.annotation_type == 'gene_pred':
-<<<<<<< HEAD
-            chromosomes,exons, chromosome_stops = self.ref_gene_parser(f)
-=======
             chromosomes,exons, chromosome_stops = self.gene_pred_parser(f)
->>>>>>> 6bc75532
 
         elif self.annotation_type == 'gtf':
             chromosomes,exons, chromosome_stops = self.gtf_parser(f)
@@ -219,14 +215,8 @@
         
         return chromosomes,exons,chromosome_stops
     
-<<<<<<< HEAD
-    def ref_gene_parser(self, ref_file_handle):
-        """Parse a file in the refGene format, we should add the information about gene or transcript here.
-        The interval tree will check if ranges overlap so do not have to deal with that problem here."""
-=======
     def gene_pred_parser(self, ref_file_handle):
         """Parse a file in the refGene format, we should add the information about gene or transcript here"""
->>>>>>> 6bc75532
         genes = {} # A dictionary with {<chr>: [feature_1, feature_2, ...]} 
         exons = {} # A dictionary with {<chr>: [feature_1, feature_2, ...]} 
         chromosome_stops = {}# A dictionary with information about the last positions on each chromosome:
@@ -299,16 +289,10 @@
     file_name, file_extension = os.path.splitext(infile)
     zipped = False
     if file_extension == '.gz':
-<<<<<<< HEAD
-        print('hej')
-        file_name, file_extension = os.path.splitext(file_name)
-    
-=======
         zipped = True
         file_name, file_extension = os.path.splitext(file_name)
         
     # TODO write a check for zipped files
->>>>>>> 6bc75532
     file_type = 'gene_pred'
     if args.bed or file_extension[1:] == 'bed':
         file_type = 'bed'
@@ -318,18 +302,16 @@
         file_type = 'gtf'
     if args.gene_pred or file_extension[1:] in ['ref_gene', 'gene_pred']:
         file_type = 'gene_pred'
-        
-<<<<<<< HEAD
-    my_parser = AnnotationParser(infile, file_type)
+
+    my_parser = AnnotationParser(infile, file_type, zipped)
+        
     with open('genes.db', 'wb') as f:
         pickle.dump(my_parser.gene_trees, f)
     
     with open('exons.db', 'wb') as g:
         pickle.dump(my_parser.exon_trees, g)
     
-=======
-    my_parser = AnnotationParser(infile, file_type, zipped)
->>>>>>> 6bc75532
+    
     pp(my_parser.gene_trees)
     pp(my_parser.gene_trees['1'])
     pp(my_parser.gene_trees['1'].find_range([11900, 11901]))
