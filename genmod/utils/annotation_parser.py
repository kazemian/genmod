--- conflicted
+++ resolved
@@ -76,16 +76,11 @@
             f = open(infile, mode='r', encoding='utf-8')
         line_count = 0
         
-<<<<<<< HEAD
-        if self.annotation_type == 'gene_pred':
-            chromosomes, exons, chromosome_stops = self.ref_gene_parser(f)
-=======
         if self.annotation_type == 'ref_gene':
             chromosomes,exons, chromosome_stops = self.ref_gene_parser(f)
 
         elif self.annotation_type == 'gtf':
             chromosomes,exons, chromosome_stops = self.gtf_parser(f)
->>>>>>> d020bed1
         
         else:
             chromosomes = {} # A dictionary with {<chr>: [feature_1, feature_2, ...]} 
@@ -120,18 +115,11 @@
         number_of_intervals = 0
 
         #Build one interval tree for each chromosome:
-<<<<<<< HEAD
                 
         for chrom in chromosomes:
             self.gene_trees[chrom] = interval_tree.IntervalTree(chromosomes[chrom], 1, chromosome_stops[chrom])
         for chrom in chromosomes:
             self.exon_trees[chrom] = interval_tree.IntervalTree(exons.get(chrom,[]), 1, chromosome_stops[chrom])
-=======
-        for chrom in chromosomes:
-            self.gene_trees[chrom] = interval_tree.IntervalTree(chromosomes[chrom], 1, chromosome_stops[chrom])
-        # for chrom in chromosomes:
-            # self.exon_trees[chrom] = interval_tree.IntervalTree(exons[chrom], 1, chromosome_stops[chrom])
->>>>>>> d020bed1
                     
     def bed_parser(self, line, info, line_count):
         """Parse a .bed."""
@@ -304,16 +292,6 @@
         file_type = 'ccds'
     if args.gtf or file_extension[1:] == 'gtf':
         file_type = 'gtf'
-<<<<<<< HEAD
-        
-    my_parser = AnnotationParser(infile, file_type)
-    pp(my_parser.gene_trees)
-    # pp(my_parser.gene_trees['1'])
-    # pp(my_parser.gene_trees['1'].find_range([721289, 721290]))
-    # pp(my_parser.gene_trees['1'].find_range([721290, 721291]))
-    # pp(my_parser.exon_trees['1'].find_range([721190, 821290]))
-    # pp(my_parser.gene_trees['1'].find_range([721190, 821290]))
-=======
     if args.gene_pred or file_extension[1:] in ['ref_gene', 'gene_pred']:
         file_type = 'gene_pred'
         
@@ -324,7 +302,6 @@
     pp(my_parser.gene_trees['1'].find_range([721290, 721291]))
     # pp(my_parser.exon_trees['1'].find_range([721190, 821290]))
     pp(my_parser.gene_trees['1'].find_range([721190, 821290]))
->>>>>>> d020bed1
 
 
 if __name__ == '__main__':
